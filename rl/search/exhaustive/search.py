--- conflicted
+++ resolved
@@ -489,94 +489,30 @@
         print("\nNo solution found after trying all initial states")
     return None
 
-
-
-
-
-
-def print_reachable_states(gadget: Gadget, verbose: bool = True) -> str:
-    """
-    Analyze and print only the states reachable from the current state.
-    
-    Args:
-        gadget: The gadget to analyze
-        verbose: If True, print details during analysis
-    
-    Returns:
-        A string with the formatted reachable states and transitions
-    """
-    # Start BFS from the current state
-    current_state = gadget.getCurrentState()
-    if verbose:
-        print(f"Starting analysis from state: {current_state}")
-    
-    # Track visited states and build reachable transitions
-    visited = set([current_state])
-    reachable_transitions = {}
-    queue = deque([current_state])
-    
-    # Perform BFS
-    while queue:
-        state = queue.popleft()
-        
-        # Skip if this state has no transitions
-        if state not in gadget.transitions:
-            continue
-            
-        # Initialize state transitions if not already done
-        if state not in reachable_transitions:
-            reachable_transitions[state] = []
-            
-        # Process all transitions from this state
-        for from_loc, to_loc, next_state in gadget.transitions[state]:
-            # Add this transition to our reachable set
-            reachable_transitions[state].append((from_loc, to_loc, next_state))
-            
-            # If next state not visited, add to queue
-            if next_state not in visited:
-                visited.add(next_state)
-                queue.append(next_state)
-    
-    # Build the output string
-    output = []
-    output.append(f"Gadget: {gadget.name}")
-    output.append(f"Current state: {current_state}")
-    output.append(f"Reachable locations: {sorted(set(loc for state in reachable_transitions for from_loc, to_loc, _ in reachable_transitions[state] for loc in (from_loc, to_loc)))}")
-    output.append(f"Reachable states: {sorted(visited)}")
-    output.append("Reachable transitions:")
-    
-    # Print transitions for each reachable state
-    for state in sorted(reachable_transitions.keys()):
-        output.append(f"  State {state}:")
-        sorted_transitions = sorted(reachable_transitions[state], 
-                                  key=lambda x: (x[0], x[1]))
-        for from_loc, to_loc, next_state in sorted_transitions:
-            output.append(f"    ({from_loc} → {to_loc}) ⟹ State {next_state}")
-    
-    result = "\n".join(output)
-    
-    return result
-
-"""Run a search to find how two AntiParallel2Toggle gadgets can simulate a CrossingLocking2Toggle."""
-    # Create instances of the gadgets
-start1 = AntiParallel2Toggle()  # First instance
-start2 = AntiParallel2Toggle()  # Second instance
-target = Crossing2Toggle()
-    
-print("Searching for solution to create CrossingLocking2Toggle from two AntiParallel2Toggles...")
-operations = find_simulation([start1, start2], target, 
-                              strategy=SearchStrategy.BFS,
-                              max_depth=6, 
-                              verbose=True)
-    
-
-
-<<<<<<< HEAD
-run_all_strategies(initial_gadgets=[Crossing2Toggle(), Crossing2Toggle()], target=Toggle2())
-=======
-if operations:
-    print("\nSolution found!")
-    print("Operations:", [format_operation(op) for op in operations])
-else:
-    print("No solution found.")
->>>>>>> accb26db
+# Example usage:
+
+from oop.gadgets.gadgetdefs import (
+    AntiParallel2Toggle, Crossing2Toggle,
+    AntiParallelLocking2Toggle, CrossingLocking2Toggle,
+    Toggle2, ParallelLocking2Toggle,
+    Door, SelfClosingDoor
+)
+
+def run_all_strategies(initial_gadgets, target, name="Test"):
+    print(f"\n=== {name} ===")
+    
+    print("\nDFS:")
+    dfs_ops = find_simulation(initial_gadgets, target, 
+                            strategy=SearchStrategy.DFS, verbose=True)
+    
+    print("\nBFS:")
+    bfs_ops = find_simulation(initial_gadgets, target, 
+                            strategy=SearchStrategy.BFS, verbose=True)
+    
+    print("\nRandom:")
+    random_ops = find_simulation(initial_gadgets, target, 
+                              strategy=SearchStrategy.RANDOM, verbose=True)
+    
+    return dfs_ops, bfs_ops, random_ops
+
+run_all_strategies(initial_gadgets=[Crossing2Toggle(), Crossing2Toggle()], target=Toggle2())