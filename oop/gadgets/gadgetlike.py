--- conflicted
+++ resolved
@@ -547,19 +547,9 @@
                 filtered_transitions[state] = transitions
                 non_empty_states.append(state)
 
-<<<<<<< HEAD
-        
-        for (s1, s2) in new_states:
-            new_transitions[(s1, s2)] = []
-            for locA, locB, next_state in gadget1transitions[s1]:
-                new_transitions[(s1, s2)].append((locA, locB, (next_state, s2)))
-            for locA, locB, next_state in rotated_transitions[s2]:
-                new_transitions[(s1, s2)].append((locA, locB, (s1, next_state)))
-=======
         # Update new_transitions and new_states
         new_transitions = filtered_transitions
         new_states = non_empty_states
->>>>>>> accb26db
 
         
         new_locations.sort(reverse=reflect)
